--- conflicted
+++ resolved
@@ -104,9 +104,6 @@
   }
 }
 
-<<<<<<< HEAD
-function getPayloadBody() {
-=======
 /**
  * @param {string[]} files
  */
@@ -114,8 +111,7 @@
   return files.map(i => `* [\`${i}\`](https://github.com/${context.repo.owner}/${context.repo.repo}/tree/HEAD${i})`).join("\n");
 }
 
-async function mergeIfLGTMAndHasAccess() {
->>>>>>> cde6dba9
+function getPayloadBody() {
   const body = context.payload.comment ? context.payload.comment.body : context.payload.review.body
   if (body == null) {
     throw new Error(`No body found, ${JSON.stringify(context)}`)
@@ -143,25 +139,16 @@
     if (filesWhichArentOwned.length !== 0) {
       console.log(`@${sender} does not have access to \n - ${filesWhichArentOwned.join("\n - ")}\n`)
       listFilesWithOwners(changedFiles, cwd)
-      await octokit.issues.createComment({ ...thisRepo, issue_number: issue.number, body: `Sorry @${sender}, you don't have access to these files: ${filesWhichArentOwned.join(", ")}.` })
-      return
-    }
-
-<<<<<<< HEAD
+      await octokit.issues.createComment({ ...thisRepo, issue_number: issue.number, body: `Sorry @${sender}, you don't have access to these files: ${pathListToMarkdown(filesWhichArentOwned)}.` })
+      return
+    }
+
     const prInfo = await octokit.pulls.get({ ...thisRepo, pull_number: issue.number })
     if (prInfo.data.state.toLowerCase() !== "open") {
       await octokit.issues.createComment({ ...thisRepo, issue_number: issue.number, body: `Sorry @${sender}, this PR isn't open.` });
       return
     }
     return prInfo
-=======
-  const filesWhichArentOwned = getFilesNotOwnedByCodeOwner("@" + sender, changedFiles, cwd)
-  if (filesWhichArentOwned.length !== 0) {
-    console.log(`@${sender} does not have access to merge \n - ${filesWhichArentOwned.join("\n - ")}\n`)
-    listFilesWithOwners(changedFiles, cwd)
-    await octokit.issues.createComment({ ...thisRepo, issue_number: issue.number, body: `Sorry @${sender}, you don't have access to merge:\n${pathListToMarkdown(filesWhichArentOwned)}` });
-    return
->>>>>>> cde6dba9
   }
 
   async mergeIfHasAccess() {
